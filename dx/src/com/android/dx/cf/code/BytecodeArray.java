--- conflicted
+++ resolved
@@ -1235,13 +1235,8 @@
          *
          * @param offset   offset to the instruction
          * @param length   length of the instruction, in bytes
-<<<<<<< HEAD
-         * @param cst {@code non-null;} the type of the array
+         * @param type {@code non-null;} the type of the array
          * @param initVals {@code non-null;} list of bytecode offsets for init values
-=======
-         * @param type non-null; the type of the array
-         * @param initVals non-null; list of bytecode offsets for init values
->>>>>>> de2fc73c
          */
         public void visitNewarray(int offset, int length, CstType type,
                 ArrayList<Constant> initVals);
